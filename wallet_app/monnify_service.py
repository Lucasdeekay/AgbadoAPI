<<<<<<< HEAD
# monnify_service.py
import requests
import base64
import hashlib

class MonnifyService:
    def __init__(self, api_key, secret_key, contract_code, base_url=None):
        self.api_key = api_key
        self.secret_key = secret_key
=======
"""
monnify_service.py
----------------------------
High-level helper library for Monnify **reserved (dedicated) accounts**.

Features
--------
1. Create & fetch dedicated accounts
2. Receive deposits (webhook) & expose balance
3. Withdraw from the account (Monnify disbursement)
4. Query transaction history
5. Thin wallet abstraction (crud operations)

Author : PappyCoder
Date   : 2024-08-16
"""

from __future__ import annotations

import datetime as _dt
import uuid
from typing import Dict, List, Optional

from monnify import Monnify  # our low-level client

# --------------------------------------------------------------------------- #
#                               Exceptions                                    #
# --------------------------------------------------------------------------- #
class DedicatedAccountError(RuntimeError):
    """Raised when any dedicated-account operation fails."""


# --------------------------------------------------------------------------- #
#                            Wallet / Account DTOs                            #
# --------------------------------------------------------------------------- #
class DedicatedAccount:
    """Simple in-memory representation of a reserved account."""

    def __init__(
        self,
        account_reference: str,
        account_name: str,
        customer_email: str,
        contract_code: str,
        account_number: str,
        bank_name: str,
        bank_code: str,
        bvn: str | None = None,
        nin: str | None = None,
    ):
        self.account_reference = account_reference
        self.account_name = account_name
        self.customer_email = customer_email
>>>>>>> 2be82b7e
        self.contract_code = contract_code
        self.account_number = account_number
        self.bank_name = bank_name
        self.bank_code = bank_code
        self.bvn = bvn
        self.nin = nin

    def to_dict(self) -> Dict:
        return self.__dict__

    @classmethod
    def from_dict(cls, data: Dict) -> "DedicatedAccount":
        return cls(**data)


class Wallet:
    """Thin wallet abstraction (Monnify wallet that funds withdrawals)."""

    def __init__(
        self,
        account_number: str,
        available_balance: float,
        ledger_balance: float,
    ):
        self.account_number = account_number
        self.available_balance = available_balance
        self.ledger_balance = ledger_balance


# --------------------------------------------------------------------------- #
#                          DedicatedAccountService                            #
# --------------------------------------------------------------------------- #
class DedicatedAccountService:
    """
    High-level facade around Monnify reserved-account operations.
    """

    def __init__(self, api_key: str, secret: str, sandbox: bool = True):
        self._client = Monnify(api_key, secret, sandbox)
        self._token: str | None = None

    # ------------- #
    #   INTERNAL    #
    # ------------- #
    def _ensure_token(self) -> str:
        if not self._token:
            resp = self._client.auth_login()
            self._token = resp["responseBody"]["accessToken"]
        return self._token

    # ------------- #
    #   ACCOUNTS    #
    # ------------- #
    def create_account(
        self,
        *,
        account_name: str,
        customer_email: str,
        customer_name: str,
        contract_code: str,
        bvn: str | None = None,
        nin: str | None = None,
        income_split_config: List[Dict] | None = None,
    ) -> DedicatedAccount:
        """
        Create a new reserved account.

        Returns
        -------
        DedicatedAccount instance with populated account_number & bank details.
        """
        account_ref = str(uuid.uuid4())
        token = self._ensure_token()
        resp = self._client.reserved_account_create(
            token,
            account_reference=account_ref,
            account_name=account_name,
            customer_email=customer_email,
            contract_code=contract_code,
            bvn=bvn,
            nin=nin,
            income_split_config=income_split_config,
        )
        body = resp["responseBody"]
        bank = body["accounts"][0]  # Monnify always returns ≥1 bank
        return DedicatedAccount(
            account_reference=account_ref,
            account_name=account_name,
            customer_email=customer_email,
            contract_code=contract_code,
            account_number=bank["accountNumber"],
            bank_name=bank["bankName"],
            bank_code=bank["bankCode"],
            bvn=bvn,
            nin=nin,
        )

    def get_account(self, account_reference: str) -> DedicatedAccount:
        """
        Fetch account details from Monnify.
        """
        token = self._ensure_token()
        resp = self._client.reserved_account_details(token, account_reference=account_reference)
        body = resp["responseBody"]
        bank = body["accounts"][0]
        return DedicatedAccount(
            account_reference=account_reference,
            account_name=body["accountName"],
            customer_email=body["customerEmail"],
            contract_code=body["contractCode"],
            account_number=bank["accountNumber"],
            bank_name=bank["bankName"],
            bank_code=bank["bankCode"],
        )

    # ------------- #
    #   DEPOSITS    #
    # ------------- #
    def deposit_webhook(self, payload: Dict) -> Dict:
        """
        Validate and parse a Monnify webhook payload.

        Example payload (trimmed):
        {
          "eventType": "SUCCESSFUL_TRANSACTION",
          "eventData": {
              "paymentReference": "...",
              "amountPaid": 1000,
              "accountNumber": "5000123456"
          }
        }

        Returns
        -------
        Dict with keys: account_number, amount, payment_reference, paid_at
        """
        if payload.get("eventType") != "SUCCESSFUL_TRANSACTION":
            raise DedicatedAccountError("Unsupported webhook event")

        data = payload["eventData"]
        return {
            "account_number": data["accountNumber"],
            "amount": float(data["amountPaid"]),
            "payment_reference": data["paymentReference"],
            "paid_at": data.get("paidOn", _dt.datetime.utcnow().isoformat()),
        }

    # ------------- #
    #   WITHDRAWAL  #
    # ------------- #
    def withdraw(
        self,
        *,
        source_account: str,
        destination_account: str,
        destination_bank_code: str,
        amount: float,
        narration: str = "Withdrawal from dedicated account",
    ) -> str:
        """
        Withdraw money **from** the wallet account (source_account)
        **to** the external bank account (destination_account).

        Returns
        -------
        Monnify transaction reference (str)
        """
        token = self._ensure_token()
        reference = str(uuid.uuid4())
        resp = self._client.disburse_single(
            token,
            amount=amount,
            reference=reference,
            narration=narration,
            destination_bank_code=destination_bank_code,
            destination_account_number=destination_account,
            source_account_number=source_account,
        )
        return resp["responseBody"]["transactionReference"]

    # ------------- #
    #   WALLET      #
    # ------------- #
    def wallet_balance(self, wallet_account: str) -> Wallet:
        """
        Get real-time balance of the Monnify **wallet account**.
        (This is *not* the reserved account balance – Monnify doesn’t expose it.)
        """
        token = self._ensure_token()
        resp = self._client.wallet_balance(token, account_number=wallet_account)
        body = resp["responseBody"]
        return Wallet(
            account_number=wallet_account,
            available_balance=body["availableBalance"],
            ledger_balance=body["ledgerBalance"],
        )

    # ------------- #
    #   HISTORY     #
    # ------------- #
    def transactions(
        self,
        account_reference: str,
        *,
        page: int = 0,
        size: int = 10,
    ) -> List[Dict]:
        """
        Get paginated list of deposits made **into** the reserved account.
        Each Dict contains:
        - transaction_reference
        - amount
        - payment_reference
        - payment_status
        - paid_on
        """
<<<<<<< HEAD
        response = requests.get(
            f"{self.base_url}/disbursements/single/{reference}",
            headers=self._get_headers()
)
        response.raise_for_status()
        return response.json()['responseBody']


    def verify_webhook_signature(transaction_reference, payment_reference, amount_paid, paid_on, transaction_hash, secret_key):
        """
            Verify Monnify webhook signature.

        :param transaction_reference: str
        :param payment_reference: str
        :param amount_paid: str or float
        :param paid_on: str (ISO timestamp)
        :param transaction_hash: str (from webhook)
        :param secret_key: str (your Monnify secret key)
        :return: bool
            """
        raw_string = f"{transaction_reference}|{payment_reference}|{amount_paid}|{paid_on}|{secret_key}"
        computed_hash = hashlib.sha512(raw_string.encode()).hexdigest()
        return computed_hash == transaction_hash

    def create_invoice(self, invoice):
        """
        Create a payment invoice.

        :param invoice: dict with keys 'amount', 'customerName', 'customerEmail', 'paymentReference', 'description', 'redirectUrl'
        :return: dict with invoice details
        """
        payload = {
            "amount": invoice['amount'],
            "customerName": invoice['customerName'],
            "customerEmail": invoice['customerEmail'],
            "paymentReference": invoice['paymentReference'],
            "paymentDescription": invoice['description'],
            "currencyCode": "NGN",
            "contractCode": self.contract_code,
            "redirectUrl": invoice['redirectUrl']
        }

        response = requests.post(
            f"{self.base_url}/merchant-invoices/create",
            json=payload,
            headers=self._get_headers()
        )
        response.raise_for_status()
        return response.json()['responseBody']

    def get_invoice_details(self, payment_reference):
        """
        Retrieve invoice details by payment reference.

        :param payment_reference: str
        :return: dict with invoice details
        """
        response = requests.get(
            f"{self.base_url}/merchant-invoices/query?paymentReference={payment_reference}",
            headers=self._get_headers()
        )
        response.raise_for_status()
        return response.json()['responseBody']

    def list_transactions(self, page=0, size=10):
        """
        List transactions with pagination.

        :param page: int
        :param size: int
        :return: dict with transaction list
        """
        response = requests.get(
            f"{self.base_url}/transactions/search?page={page}&size={size}",
            headers=self._get_headers()
        )
        response.raise_for_status()
        return response.json()['responseBody']

    def get_transaction_details(self, transaction_reference):
        """
        Get full details of a transaction.

        :param transaction_reference: str
        :return: dict with transaction info
        """
        response = requests.get(
            f"{self.base_url}/transactions/{transaction_reference}",
            headers=self._get_headers()
        )
        response.raise_for_status()
        return response.json()['responseBody']

    def get_wallet_balance(self, wallet_id="defaultWallet"):
        """
        Get the balance of a Monnify wallet.

        :param wallet_id: str (default is 'defaultWallet')
        :return: dict with wallet balance
        """
        response = requests.get(
            f"{self.base_url}/disbursements/wallet-balance/{wallet_id}",
            headers=self._get_headers()
        )
        response.raise_for_status()
        return response.json()['responseBody']


    def list_wallet_transactions(self, wallet_id="defaultWallet", page=0, size=10):
        """
        List transactions from a Monnify wallet.

        :param wallet_id: str
        :param page: int
        :param size: int
        :return: dict with transaction list
        """
        response = requests.get(
            f"{self.base_url}/disbursements/wallet-transactions/{wallet_id}?page={page}&size={size}",
            headers=self._get_headers()
        )
        response.raise_for_status()
        return response.json()['responseBody']

    def get_supported_banks(self):
        """
        Return a list of supported banks for disbursements and reserved accounts.

        :return: List of dicts with bank name and bank code
        """
        # Static list based on Monnify's current support
        return [
            {"name": "Moniepoint Microfinance Bank", "code": "50515"},
            {"name": "Wema Bank", "code": "035"},
            {"name": "Sterling Bank", "code": "232"},
            {"name": "Guaranty Trust Bank (GTB)", "code": "058"},
            # {"name": "Fidelity Bank", "code": "070"},  # Temporarily unavailable
        ]

"""
Example usage

from monnify_service import MonnifyService

monnify = MonnifyService(
    api_key="YOUR_API_KEY",
    secret_key="YOUR_SECRET_KEY",
    contract_code="YOUR_CONTRACT_CODE"
)

# Create a reserved account
account = monnify.create_reserved_account({
    "reference": "user123",
    "name": "Jane Doe",
    "email": "jane@example.com"
})

print("Reserved Account:", account)
"""
=======
        token = self._ensure_token()
        resp = self._client.reserved_account_transactions(
            token,
            account_reference=account_reference,
            page=page,
            size=size,
        )
        content = resp["responseBody"]["content"]
        return [
            {
                "transaction_reference": tx["transactionReference"],
                "amount": tx["amount"],
                "payment_reference": tx["paymentReference"],
                "payment_status": tx["paymentStatus"],
                "paid_on": tx["completedOn"],
            }
            for tx in content
        ]


# --------------------------------------------------------------------------- #
#                               USAGE EXAMPLE                                 #
# --------------------------------------------------------------------------- #
if __name__ == "__main__":
    import os

    svc = DedicatedAccountService(
        api_key=os.getenv("MONNIFY_API_KEY"),
        secret=os.getenv("MONNIFY_SECRET"),
        sandbox=True,
    )

    # 1. Create account
    acc = svc.create_account(
        account_name="Ada Lovelace",
        customer_email="ada@example.com",
        customer_name="Ada Lovelace",
        contract_code="100693167467",
        bvn="21212121212",
    )
    print("Created =>", acc.to_dict())

    # 2. Wallet balance (the pool that funds withdrawals)
    wallet = svc.wallet_balance("3934178936")
    print("Wallet balance =>", wallet.available_balance)

    # 3. Withdraw ₦1 000 from wallet → external GTBank account
    tx_ref = svc.withdraw(
        source_account=wallet.account_number,
        destination_account="0111946768",
        destination_bank_code="058",
        amount=1000,
    )
    print("Withdrawal reference =>", tx_ref)

    # 4. Deposit history (webhook already processed)
    txs = svc.transactions(acc.account_reference)
    print("Transactions =>", txs)
>>>>>>> 2be82b7e
<|MERGE_RESOLUTION|>--- conflicted
+++ resolved
@@ -1,14 +1,3 @@
-<<<<<<< HEAD
-# monnify_service.py
-import requests
-import base64
-import hashlib
-
-class MonnifyService:
-    def __init__(self, api_key, secret_key, contract_code, base_url=None):
-        self.api_key = api_key
-        self.secret_key = secret_key
-=======
 """
 monnify_service.py
 ----------------------------
@@ -62,7 +51,6 @@
         self.account_reference = account_reference
         self.account_name = account_name
         self.customer_email = customer_email
->>>>>>> 2be82b7e
         self.contract_code = contract_code
         self.account_number = account_number
         self.bank_name = bank_name
@@ -279,167 +267,6 @@
         - payment_status
         - paid_on
         """
-<<<<<<< HEAD
-        response = requests.get(
-            f"{self.base_url}/disbursements/single/{reference}",
-            headers=self._get_headers()
-)
-        response.raise_for_status()
-        return response.json()['responseBody']
-
-
-    def verify_webhook_signature(transaction_reference, payment_reference, amount_paid, paid_on, transaction_hash, secret_key):
-        """
-            Verify Monnify webhook signature.
-
-        :param transaction_reference: str
-        :param payment_reference: str
-        :param amount_paid: str or float
-        :param paid_on: str (ISO timestamp)
-        :param transaction_hash: str (from webhook)
-        :param secret_key: str (your Monnify secret key)
-        :return: bool
-            """
-        raw_string = f"{transaction_reference}|{payment_reference}|{amount_paid}|{paid_on}|{secret_key}"
-        computed_hash = hashlib.sha512(raw_string.encode()).hexdigest()
-        return computed_hash == transaction_hash
-
-    def create_invoice(self, invoice):
-        """
-        Create a payment invoice.
-
-        :param invoice: dict with keys 'amount', 'customerName', 'customerEmail', 'paymentReference', 'description', 'redirectUrl'
-        :return: dict with invoice details
-        """
-        payload = {
-            "amount": invoice['amount'],
-            "customerName": invoice['customerName'],
-            "customerEmail": invoice['customerEmail'],
-            "paymentReference": invoice['paymentReference'],
-            "paymentDescription": invoice['description'],
-            "currencyCode": "NGN",
-            "contractCode": self.contract_code,
-            "redirectUrl": invoice['redirectUrl']
-        }
-
-        response = requests.post(
-            f"{self.base_url}/merchant-invoices/create",
-            json=payload,
-            headers=self._get_headers()
-        )
-        response.raise_for_status()
-        return response.json()['responseBody']
-
-    def get_invoice_details(self, payment_reference):
-        """
-        Retrieve invoice details by payment reference.
-
-        :param payment_reference: str
-        :return: dict with invoice details
-        """
-        response = requests.get(
-            f"{self.base_url}/merchant-invoices/query?paymentReference={payment_reference}",
-            headers=self._get_headers()
-        )
-        response.raise_for_status()
-        return response.json()['responseBody']
-
-    def list_transactions(self, page=0, size=10):
-        """
-        List transactions with pagination.
-
-        :param page: int
-        :param size: int
-        :return: dict with transaction list
-        """
-        response = requests.get(
-            f"{self.base_url}/transactions/search?page={page}&size={size}",
-            headers=self._get_headers()
-        )
-        response.raise_for_status()
-        return response.json()['responseBody']
-
-    def get_transaction_details(self, transaction_reference):
-        """
-        Get full details of a transaction.
-
-        :param transaction_reference: str
-        :return: dict with transaction info
-        """
-        response = requests.get(
-            f"{self.base_url}/transactions/{transaction_reference}",
-            headers=self._get_headers()
-        )
-        response.raise_for_status()
-        return response.json()['responseBody']
-
-    def get_wallet_balance(self, wallet_id="defaultWallet"):
-        """
-        Get the balance of a Monnify wallet.
-
-        :param wallet_id: str (default is 'defaultWallet')
-        :return: dict with wallet balance
-        """
-        response = requests.get(
-            f"{self.base_url}/disbursements/wallet-balance/{wallet_id}",
-            headers=self._get_headers()
-        )
-        response.raise_for_status()
-        return response.json()['responseBody']
-
-
-    def list_wallet_transactions(self, wallet_id="defaultWallet", page=0, size=10):
-        """
-        List transactions from a Monnify wallet.
-
-        :param wallet_id: str
-        :param page: int
-        :param size: int
-        :return: dict with transaction list
-        """
-        response = requests.get(
-            f"{self.base_url}/disbursements/wallet-transactions/{wallet_id}?page={page}&size={size}",
-            headers=self._get_headers()
-        )
-        response.raise_for_status()
-        return response.json()['responseBody']
-
-    def get_supported_banks(self):
-        """
-        Return a list of supported banks for disbursements and reserved accounts.
-
-        :return: List of dicts with bank name and bank code
-        """
-        # Static list based on Monnify's current support
-        return [
-            {"name": "Moniepoint Microfinance Bank", "code": "50515"},
-            {"name": "Wema Bank", "code": "035"},
-            {"name": "Sterling Bank", "code": "232"},
-            {"name": "Guaranty Trust Bank (GTB)", "code": "058"},
-            # {"name": "Fidelity Bank", "code": "070"},  # Temporarily unavailable
-        ]
-
-"""
-Example usage
-
-from monnify_service import MonnifyService
-
-monnify = MonnifyService(
-    api_key="YOUR_API_KEY",
-    secret_key="YOUR_SECRET_KEY",
-    contract_code="YOUR_CONTRACT_CODE"
-)
-
-# Create a reserved account
-account = monnify.create_reserved_account({
-    "reference": "user123",
-    "name": "Jane Doe",
-    "email": "jane@example.com"
-})
-
-print("Reserved Account:", account)
-"""
-=======
         token = self._ensure_token()
         resp = self._client.reserved_account_transactions(
             token,
@@ -463,39 +290,38 @@
 # --------------------------------------------------------------------------- #
 #                               USAGE EXAMPLE                                 #
 # --------------------------------------------------------------------------- #
-if __name__ == "__main__":
-    import os
-
-    svc = DedicatedAccountService(
-        api_key=os.getenv("MONNIFY_API_KEY"),
-        secret=os.getenv("MONNIFY_SECRET"),
-        sandbox=True,
-    )
-
-    # 1. Create account
-    acc = svc.create_account(
-        account_name="Ada Lovelace",
-        customer_email="ada@example.com",
-        customer_name="Ada Lovelace",
-        contract_code="100693167467",
-        bvn="21212121212",
-    )
-    print("Created =>", acc.to_dict())
-
-    # 2. Wallet balance (the pool that funds withdrawals)
-    wallet = svc.wallet_balance("3934178936")
-    print("Wallet balance =>", wallet.available_balance)
-
-    # 3. Withdraw ₦1 000 from wallet → external GTBank account
-    tx_ref = svc.withdraw(
-        source_account=wallet.account_number,
-        destination_account="0111946768",
-        destination_bank_code="058",
-        amount=1000,
-    )
-    print("Withdrawal reference =>", tx_ref)
-
-    # 4. Deposit history (webhook already processed)
-    txs = svc.transactions(acc.account_reference)
-    print("Transactions =>", txs)
->>>>>>> 2be82b7e
+# if __name__ == "__main__":
+#     import os
+
+#     svc = DedicatedAccountService(
+#         api_key=os.getenv("MONNIFY_API_KEY"),
+#         secret=os.getenv("MONNIFY_SECRET"),
+#         sandbox=True,
+#     )
+
+#     # 1. Create account
+#     acc = svc.create_account(
+#         account_name="Ada Lovelace",
+#         customer_email="ada@example.com",
+#         customer_name="Ada Lovelace",
+#         contract_code="100693167467",
+#         bvn="21212121212",
+#     )
+#     print("Created =>", acc.to_dict())
+
+#     # 2. Wallet balance (the pool that funds withdrawals)
+#     wallet = svc.wallet_balance("3934178936")
+#     print("Wallet balance =>", wallet.available_balance)
+
+#     # 3. Withdraw ₦1 000 from wallet → external GTBank account
+#     tx_ref = svc.withdraw(
+#         source_account=wallet.account_number,
+#         destination_account="0111946768",
+#         destination_bank_code="058",
+#         amount=1000,
+#     )
+#     print("Withdrawal reference =>", tx_ref)
+
+#     # 4. Deposit history (webhook already processed)
+#     txs = svc.transactions(acc.account_reference)
+#     print("Transactions =>", txs)
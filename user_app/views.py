--- conflicted
+++ resolved
@@ -28,10 +28,7 @@
 logger = logging.getLogger(__name__)
 
 
-<<<<<<< HEAD
-=======
-
->>>>>>> b66f4496
+
 class DashboardView(APIView):
     """
     Dashboard view for authenticated users.
@@ -96,10 +93,7 @@
         return Response(response_data, status=status.HTTP_200_OK)
 
 
-<<<<<<< HEAD
-=======
-
->>>>>>> b66f4496
+
 class GetKYCDetailsView(APIView):
     """
     Retrieve KYC details for the authenticated user.
@@ -134,10 +128,7 @@
         except Exception as e:
             return Response({"message": f"Error fetching kyc details: {str(e)}"}, status=status.HTTP_500_INTERNAL_SERVER_ERROR)
 
-<<<<<<< HEAD
-=======
-
->>>>>>> b66f4496
+
 class UpdateUserProfileView(APIView):
     """
     Update user profile information.
@@ -199,10 +190,7 @@
                 status=status.HTTP_500_INTERNAL_SERVER_ERROR
             )
 
-<<<<<<< HEAD
-=======
-
->>>>>>> b66f4496
+
 class UpdateKYCView(APIView):
     """
     Update KYC information for the authenticated user.
@@ -211,11 +199,7 @@
     Supports partial updates of KYC information.
     """
     authentication_classes = [TokenAuthentication]
-<<<<<<< HEAD
-    permission_classes = [IsAuthenticated]
-=======
     permission_classes = [IsAuthenticated] # Uncomment and set this up as needed
->>>>>>> b66f4496
 
     def post(self, request):
         user = get_user_from_token(request)
@@ -276,10 +260,7 @@
             return Response(serializer.errors, status=status.HTTP_400_BAD_REQUEST)
 
 
-<<<<<<< HEAD
-=======
-
->>>>>>> b66f4496
+
 class ChangePasswordView(APIView):
     """
     Change user password.

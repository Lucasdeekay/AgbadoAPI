"""
Service app views for handling service-related operations.

This module contains views for managing services, subservices, bookings, and bids
with proper error handling and logging.
"""

from django.shortcuts import get_object_or_404
from django.utils.decorators import method_decorator
from django.views.decorators.csrf import csrf_exempt

from rest_framework import status
from rest_framework.authentication import TokenAuthentication
from rest_framework.exceptions import NotFound
from rest_framework.permissions import IsAuthenticated
from rest_framework.response import Response
from rest_framework.views import APIView
from rest_framework.permissions import IsAuthenticated

from auth_app.utils import upload_to_cloudinary
from auth_app.views import get_user_from_token
from notification_app.models import Notification
from provider_app.models import ServiceProvider
from provider_app.serializers import ServiceProviderSerializer
from service_app.models import ServiceRequest, ServiceRequestBid, SubService, Service, Booking
from service_app.serializers import BookingSerializer, ServiceRequestBidSerializer, ServiceRequestSerializer, ServiceSerializer, SubServiceSerializer

import logging

logger = logging.getLogger(__name__)



class GetAllServicesDetailsView(APIView):
    """
    Get all services and details for a service provider.
    
    Retrieves comprehensive information about the service provider's services,
    reviews, and provider details.
    """
    authentication_classes = [TokenAuthentication]
<<<<<<< HEAD
    permission_classes = [IsAuthenticated]
=======
    permission_classes  = [IsAuthenticated]
>>>>>>> b66f4496

    def get(self, request):
        """
        Get all services and details for a service provider.
        """
        try:
            user = get_user_from_token(request)
            service_provider = ServiceProvider.objects.get(user=user)

            provider_data = {
                "user": service_provider.user.id,
                "company_name": service_provider.company_name,
                "company_address": service_provider.company_address,
                "company_description": service_provider.company_description,
                "company_phone_no": service_provider.company_phone_no,
                "company_email": service_provider.company_email,
                "business_category": service_provider.business_category,
                "company_logo": service_provider.company_logo,
                "opening_hour": service_provider.opening_hour,
                "closing_hour": service_provider.closing_hour,
                "avg_rating": service_provider.avg_rating,
                "rating_population": service_provider.rating_population,
                "is_approved": service_provider.is_approved,
                "created_at": service_provider.created_at,
            }

            services = Service.objects.filter(provider=service_provider)
            services_data = [{
                "id": service.id,
                "provider": service.provider.id,
                "name": service.name,
                "description": service.description,
                "image": service.image,
                "category": service.category,
                "min_price": service.min_price,
                "max_price": service.max_price,
                "is_active": service.is_active,
                "created_at": service.created_at,
            } for service in services]

            bookings = Booking.objects.filter(service_provider=service_provider.user).exclude(feedback=None)
            reviews_data = [{
                "user__email": booking.user.email,
                "feedback": booking.feedback,
                "rating": booking.rating,
                "created_at": booking.created_at,
            } for booking in bookings]

            logger.info(f"Retrieved services details for provider: {service_provider.company_name}")
            return Response({
                "provider_details": provider_data,
                "services": services_data,
                "reviews": reviews_data
            }, status=status.HTTP_200_OK)

        except ServiceProvider.DoesNotExist:
            return Response(
                {"message": "User does not have a business profile, kindly create one."}, 
                status=status.HTTP_200_OK
            )

        except Exception as e:
            logger.error(f"Error retrieving services details: {str(e)}")
            return Response(
                {"message": f"An error occurred: {str(e)}"}, 
                status=status.HTTP_500_INTERNAL_SERVER_ERROR
            )



class GetServiceDetailsView(APIView):
    """
    Get details of a specific service.
    
    Retrieves service information and its associated subservices.
    """
    authentication_classes = [TokenAuthentication]
<<<<<<< HEAD
    permission_classes = [IsAuthenticated]
=======
    permission_classes  = [IsAuthenticated]
>>>>>>> b66f4496

    def get(self, request, service_id):
        """
        Get details of a specific service.
        
        URL parameter: service_id
        """
        try:
            service = get_object_or_404(Service, id=service_id)

            service_data = {
                "id": service.id,
                "provider": service.provider.id,
                "name": service.name,
                "description": service.description,
                "image": service.image,
                "category": service.category,
                "min_price": service.min_price,
                "max_price": service.max_price,
                "is_active": service.is_active,
                "created_at": service.created_at,
            }

            subservices = SubService.objects.filter(service=service)
            subservices_data = [{
                "id": subservice.id,
                "service": subservice.service.id,
                "name": subservice.name,
                "description": subservice.description,
                "price": subservice.price,
                "image": subservice.image,
                "is_active": subservice.is_active,
                "created_at": subservice.created_at,
            } for subservice in subservices]

            logger.info(f"Retrieved service details for service ID: {service_id}")
            return Response({
                "service_details": service_data,
                "sub_services": subservices_data
            }, status=status.HTTP_200_OK)

        except Exception as e:
            logger.error(f"Error retrieving service details for service ID {service_id}: {str(e)}")
            return Response(
                {"message": f"An error occurred: {str(e)}"}, 
                status=status.HTTP_500_INTERNAL_SERVER_ERROR
            )



class GetSubServiceDetailsView(APIView):
    """
    Get details of a specific subservice.
    
    Retrieves subservice information.
    """
    authentication_classes = [TokenAuthentication]
<<<<<<< HEAD
    permission_classes = [IsAuthenticated]
=======
    permission_classes  = [IsAuthenticated]
>>>>>>> b66f4496

    def get(self, request, sub_service_id):
        """
        Get details of a specific subservice.
        
        URL parameter: sub_service_id
        """
        try:
            subservice = get_object_or_404(SubService, id=sub_service_id)
            subservice_data = {
                "id": subservice.id,
                "service": subservice.service.id,
                "name": subservice.name,
                "description": subservice.description,
                "price": subservice.price,
                "image": subservice.image,
                "is_active": subservice.is_active,
                "created_at": subservice.created_at,
            }

            logger.info(f"Retrieved subservice details for subservice ID: {sub_service_id}")
            return Response({
                "sub_service": subservice_data
            }, status=status.HTTP_200_OK)

        except Exception as e:
            logger.error(f"Error retrieving subservice details for subservice ID {sub_service_id}: {str(e)}")
            return Response(
                {"message": f"An error occurred: {str(e)}"}, 
                status=status.HTTP_500_INTERNAL_SERVER_ERROR
            )



class AddServiceView(APIView):
    """
    Add a new service.
    
    Allows service providers to create new services.
    """
    authentication_classes = [TokenAuthentication]
<<<<<<< HEAD
    permission_classes = [IsAuthenticated]
=======
    permission_classes  = [IsAuthenticated]
>>>>>>> b66f4496

    def post(self, request):
        """
        Add a new service.
        
        Required fields: name, description, category, min_price, max_price
        Optional fields: is_active, image
        """
        try:
            user = get_user_from_token(request)
            service_provider = ServiceProvider.objects.get(user=user)

            name = request.data.get('name')
            description = request.data.get('description')
            category = request.data.get('category')
            min_price = request.data.get('min_price')
            max_price = request.data.get('max_price')
            is_active = request.data.get('is_active', True)
            image = request.FILES.get('image')

            if image:
                image_url = upload_to_cloudinary(image)
            else:
                image_url = None

            service = Service.objects.create(
                provider=service_provider,
                name=name,
                description=description,
                category=category,
                min_price=min_price,
                max_price=max_price,
                is_active=is_active,
                image=image_url,
            )

            Notification.objects.create(
                user=user,
                title="New Service Added",
                message=f"You have added a new service: {service.name}"
            )

            service_data = {
                'id': service.id,
                'name': service.name,
                'description': service.description,
                'category': service.category,
                'min_price': str(service.min_price),
                'max_price': str(service.max_price),
                'is_active': service.is_active,
                'image': service.image,
                'created_at': service.created_at.isoformat(),
            }
            
            logger.info(f"Service added successfully: {service.name} by provider: {service_provider.company_name}")
            return Response(
                {"message": "Service added successfully.", "service": service_data}, 
                status=status.HTTP_201_CREATED
            )

        except ServiceProvider.DoesNotExist:
            return Response(
                {"message": "User does not have a business profile."}, 
                status=status.HTTP_400_BAD_REQUEST
            )
        except Exception as e:
            logger.error(f"Error adding service: {str(e)}")
            return Response(
                {"message": f"An error occurred: {str(e)}"}, 
                status=status.HTTP_500_INTERNAL_SERVER_ERROR
            )



class AddSubServiceView(APIView):
    """
    Add a new subservice.
    
    Allows service providers to create new subservices for existing services.
    """
    authentication_classes = [TokenAuthentication]
<<<<<<< HEAD
    permission_classes = [IsAuthenticated]
=======
    permission_classes  = [IsAuthenticated]
>>>>>>> b66f4496

    def post(self, request, service_id):
        """
        Add a new subservice.
        
        URL parameter: service_id
        Required fields: name, description, price
        Optional fields: is_active, image
        """
        try:
            user = get_user_from_token(request)
            service = get_object_or_404(Service, id=service_id)

            name = request.data.get('name')
            description = request.data.get('description')
            price = request.data.get('price')
            is_active = request.data.get('is_active', True)
            image = request.FILES.get('image')

            image_url = upload_to_cloudinary(image) if image else None

            subservice = SubService.objects.create(
                service=service,
                name=name,
                description=description,
                price=price,
                is_active=is_active,
                image=image_url,
            )

            Notification.objects.create(
                user=user,
                title="New Subservice Added",
                message=f"You have added a new subservice: {subservice.name}"
            )

            subservice_data = {
                'id': subservice.id,
                'name': subservice.name,
                'description': subservice.description,
                'price': str(subservice.price),
                'is_active': subservice.is_active,
                'image': subservice.image,
                'created_at': subservice.created_at.isoformat(),
            }
            
            logger.info(f"Subservice added successfully: {subservice.name} for service: {service.name}")
            return Response(
                {"message": "Subservice added successfully.", "subservice": subservice_data}, 
                status=status.HTTP_201_CREATED
            )

        except Exception as e:
            logger.error(f"Error adding subservice: {str(e)}")
            return Response(
                {"message": f"An error occurred: {str(e)}"}, 
                status=status.HTTP_500_INTERNAL_SERVER_ERROR
            )



class EditServiceView(APIView):
    """
    Edit an existing service.
    
    Allows service providers to update their services.
    """
    authentication_classes = [TokenAuthentication]
<<<<<<< HEAD
    permission_classes = [IsAuthenticated]
=======
    permission_classes  = [IsAuthenticated]
>>>>>>> b66f4496

    def post(self, request, service_id):
        """
        Edit an existing service.
        
        URL parameter: service_id
        Optional fields: name, description, category, min_price, max_price, is_active, image
        """
        try:
            user = get_user_from_token(request)
            service = get_object_or_404(Service, id=service_id)

            if 'image' in request.FILES:
                service.image = upload_to_cloudinary(request.FILES['image'])

            for field in ['name', 'description', 'category', 'min_price', 'max_price', 'is_active']:
                if field in request.data:
                    setattr(service, field, request.data.get(field))

            service.save()

            Notification.objects.create(
                user=user,
                title="Service Updated",
                message=f"You have updated the service: {service.name}"
            )

            service_data = ServiceSerializer(service, context={'request': request}).data
            
            logger.info(f"Service updated successfully: {service.name}")
            return Response(
                {"message": "Service updated successfully.", "service": service_data}, 
                status=status.HTTP_200_OK
            )

        except Exception as e:
            logger.error(f"Error updating service: {str(e)}")
            return Response(
                {"message": f"An error occurred: {str(e)}"}, 
                status=status.HTTP_500_INTERNAL_SERVER_ERROR
            )



class EditSubServiceView(APIView):
    """
    Edit an existing subservice.
    
    Allows service providers to update their subservices.
    """
    authentication_classes = [TokenAuthentication]
<<<<<<< HEAD
    permission_classes = [IsAuthenticated]
=======
    permission_classes  = [IsAuthenticated]
>>>>>>> b66f4496

    def post(self, request, subservice_id):
        """
        Edit an existing subservice.
        
        URL parameter: subservice_id
        Optional fields: name, description, price, is_active, image
        """
        try:
            user = get_user_from_token(request)
            subservice = get_object_or_404(SubService, id=subservice_id)

            if 'image' in request.FILES:
                subservice.image = upload_to_cloudinary(request.FILES['image'])

            for field in ['name', 'description', 'price', 'is_active', 'service']:
                if field in request.data:
                    setattr(subservice, field, request.data.get(field))

            subservice.save()

            Notification.objects.create(
                user=user,
                title="Subservice Updated",
                message=f"You have updated the subservice: {subservice.name}"
            )

            subservice_data = SubServiceSerializer(subservice, context={'request': request}).data
            
            logger.info(f"Subservice updated successfully: {subservice.name}")
            return Response(
                {"message": "Subservice updated successfully.", "subservice": subservice_data}, 
                status=status.HTTP_200_OK
            )

        except Exception as e:
            logger.error(f"Error updating subservice: {str(e)}")
            return Response(
                {"message": f"An error occurred: {str(e)}"}, 
                status=status.HTTP_500_INTERNAL_SERVER_ERROR
            )



class ServiceProviderBookingsView(APIView):
    """
    Get all bookings for a service provider.
    
    Retrieves all bookings associated with the service provider.
    """
    authentication_classes = [TokenAuthentication]
    permission_classes = [IsAuthenticated]
    
    def get(self, request, *args, **kwargs):
<<<<<<< HEAD
        """
        Get all bookings for a service provider.
        """
        try:
            service_provider = get_user_from_token(request)
            bookings = Booking.objects.filter(service_provider=service_provider)
            serializer = BookingSerializer(bookings, many=True)
            
            logger.info(f"Retrieved {len(bookings)} bookings for service provider: {service_provider.email}")
            return Response({'bookings': serializer.data})
            
        except Exception as e:
            logger.error(f"Error retrieving bookings: {str(e)}")
            return Response(
                {"message": f"An error occurred: {str(e)}"}, 
                status=status.HTTP_500_INTERNAL_SERVER_ERROR
            )


@method_decorator(csrf_exempt, name='dispatch')
=======
        service_provider = get_user_from_token(request)  # Assuming the authenticated user is a service provider
        bookings = Booking.objects.filter(service_provider=service_provider)
        serializer = BookingSerializer(bookings, many=True)
        return Response({'bookings': serializer.data})
    

>>>>>>> b66f4496
class ServiceProviderBidsView(APIView):
    """
    Get service requests and bids for a service provider.
    
    Retrieves service requests in the provider's category and their bids.
    """
    authentication_classes = [TokenAuthentication]
    permission_classes = [IsAuthenticated]
    
    def get(self, request, *args, **kwargs):
        """
        Get service requests and bids for a service provider.
        """
        try:
            user = get_user_from_token(request)

            try:
                service_provider = ServiceProvider.objects.get(user=user)
            except ServiceProvider.DoesNotExist:
                return Response(
                    {"message": "User does not have a business profile, kindly create one."}, 
                    status=status.HTTP_404_NOT_FOUND
                )

            # Get service requests in the same category as the service provider
            service_requests = ServiceRequest.objects.filter(category=service_provider.business_category).exclude(user=user)
            request_serializer = ServiceRequestSerializer(service_requests, many=True, context={'request': request})

            # Get bids made by this service provider
            bids = ServiceRequestBid.objects.filter(service_provider=user)
            bid_serializer = ServiceRequestBidSerializer(bids, many=True, context={'request': request})

            logger.info(f"Retrieved {len(service_requests)} service requests and {len(bids)} bids for provider: {service_provider.company_name}")
            return Response({
                'requests': request_serializer.data,
                'bids': bid_serializer.data,
            })
            
        except Exception as e:
            logger.error(f"Error retrieving service requests and bids: {str(e)}")
            return Response(
                {"message": f"An error occurred: {str(e)}"}, 
                status=status.HTTP_500_INTERNAL_SERVER_ERROR
            )



class SubmitBidView(APIView):
    """
    Submit a bid for a service request.
    
    Allows service providers to submit or update bids for service requests.
    """
    authentication_classes = [TokenAuthentication]
    permission_classes = [IsAuthenticated]
    
    def post(self, request, service_request_id, *args, **kwargs):
        """
        Submit a bid for a service request.
        
        URL parameter: service_request_id
        Required fields: price
        """
        try:
            service_provider = get_user_from_token(request)
            try:
                service_request = ServiceRequest.objects.get(id=int(service_request_id))
            except ServiceRequest.DoesNotExist:
                raise NotFound("Service request not found")

            price = request.data.get('price')

            if price is None:
                return Response(
                    {"message": "Price is required"}, 
                    status=status.HTTP_400_BAD_REQUEST
                )

            try:
                price = float(price)
            except ValueError:
                return Response(
                    {"message": "Invalid price format"}, 
                    status=status.HTTP_400_BAD_REQUEST
                )

            # Check if a bid already exists
            existing_bid = ServiceRequestBid.objects.filter(
                service_request=service_request, 
                service_provider=service_provider
            ).first()

            if existing_bid:
                # Update existing bid
                existing_bid.price = price
                existing_bid.save()

                Notification.objects.create(
                    user=service_provider,
                    title="Bid Updated",
                    message=f"You have updated your bid for service request: {service_request.title}"
                )

                logger.info(f"Bid updated for service request: {service_request.title}")
                return Response(
                    {"message": "Bid updated successfully"}, 
                    status=status.HTTP_200_OK
                )
            else:
                # Create new bid
                ServiceRequestBid.objects.create(
                    service_request=service_request,
                    service_provider=service_provider,
                    price=price
                )

                Notification.objects.create(
                    user=service_provider,
                    title="Bid Submitted",
                    message=f"You have submitted a bid for service request: {service_request.title}"
                )

                logger.info(f"Bid submitted for service request: {service_request.title}")
                return Response(
                    {"message": "Bid submitted successfully"}, 
                    status=status.HTTP_201_CREATED
                )

        except Exception as e:
            logger.error(f"Error submitting bid: {str(e)}")
            return Response(
                {"message": f"An error occurred: {str(e)}"}, 
                status=status.HTTP_500_INTERNAL_SERVER_ERROR
            )


@method_decorator(csrf_exempt, name='dispatch')
class CancelBookingView(APIView):
    """
    Cancel a booking.
    
    Allows service providers to cancel bookings.
    """
    authentication_classes = [TokenAuthentication]
    permission_classes = [IsAuthenticated]
    
    def post(self, request, booking_id, *args, **kwargs):
        """
        Cancel a booking.
        
        URL parameter: booking_id
        """
        try:
            service_provider = get_user_from_token(request)
            try:
                booking = Booking.objects.get(id=int(booking_id), service_provider=service_provider)
            except Booking.DoesNotExist:
                raise NotFound("Booking not found")
            
            booking.provider_status = 'Cancelled'
            booking.save()

            Notification.objects.create(
                user=service_provider,
                title="Booking Cancelled",
                message=f"You have cancelled booking: {booking.service_request.title}"
            )
            
            logger.info(f"Booking cancelled: {booking.service_request.title}")
            return Response(
                {"message": "Booking cancelled successfully"}, 
                status=status.HTTP_200_OK
            )

        except Exception as e:
            logger.error(f"Error cancelling booking: {str(e)}")
            return Response(
                {"message": f"An error occurred: {str(e)}"}, 
                status=status.HTTP_500_INTERNAL_SERVER_ERROR
            )


<<<<<<< HEAD
@method_decorator(csrf_exempt, name='dispatch')
class CompleteBookingView(APIView):
    """
    Complete a booking.
    
    Allows service providers to mark bookings as completed.
    """
=======

class CancelBookingView(APIView):
>>>>>>> b66f4496
    authentication_classes = [TokenAuthentication]
    permission_classes = [IsAuthenticated]
    
    def post(self, request, booking_id, *args, **kwargs):
        """
        Complete a booking.
        
        URL parameter: booking_id
        """
        try:
            service_provider = get_user_from_token(request)
            try:
                booking = Booking.objects.get(id=int(booking_id), service_provider=service_provider)
            except Booking.DoesNotExist:
                raise NotFound("Booking not found")
            
            booking.provider_status = 'Completed'
            booking.save()

<<<<<<< HEAD
            Notification.objects.create(
                user=service_provider,
                title="Booking Completed",
                message=f"You have completed booking: {booking.service_request.title}"
            )
            
            logger.info(f"Booking completed: {booking.service_request.title}")
            return Response(
                {"message": "Booking completed successfully"}, 
                status=status.HTTP_200_OK
            )

        except Exception as e:
            logger.error(f"Error completing booking: {str(e)}")
            return Response(
                {"message": f"An error occurred: {str(e)}"}, 
                status=status.HTTP_500_INTERNAL_SERVER_ERROR
            )
=======

class CompleteBookingView(APIView):
    authentication_classes = [TokenAuthentication]
    permission_classes = [IsAuthenticated]
    
    def post(self, request, booking_id, *args, **kwargs):
        service_provider = get_user_from_token(request)
        try:
            booking = Booking.objects.get(id=int(booking_id), service_provider=service_provider)
        except Booking.DoesNotExist:
            raise NotFound("Booking not found")
        
        booking.provider_status = 'Completed'
        booking.save()

        Notification.objects.create(
        user=service_provider,
        title="Booking Completed",
        message=f"You have completed booking: {booking.service_request.title}"
    )
        
        return Response({"message": "Booking completed successfully"}, status=status.HTTP_200_OK)
>>>>>>> b66f4496
<|MERGE_RESOLUTION|>--- conflicted
+++ resolved
@@ -39,11 +39,7 @@
     reviews, and provider details.
     """
     authentication_classes = [TokenAuthentication]
-<<<<<<< HEAD
-    permission_classes = [IsAuthenticated]
-=======
     permission_classes  = [IsAuthenticated]
->>>>>>> b66f4496
 
     def get(self, request):
         """
@@ -121,11 +117,7 @@
     Retrieves service information and its associated subservices.
     """
     authentication_classes = [TokenAuthentication]
-<<<<<<< HEAD
-    permission_classes = [IsAuthenticated]
-=======
     permission_classes  = [IsAuthenticated]
->>>>>>> b66f4496
 
     def get(self, request, service_id):
         """
@@ -183,11 +175,7 @@
     Retrieves subservice information.
     """
     authentication_classes = [TokenAuthentication]
-<<<<<<< HEAD
-    permission_classes = [IsAuthenticated]
-=======
     permission_classes  = [IsAuthenticated]
->>>>>>> b66f4496
 
     def get(self, request, sub_service_id):
         """
@@ -229,11 +217,7 @@
     Allows service providers to create new services.
     """
     authentication_classes = [TokenAuthentication]
-<<<<<<< HEAD
-    permission_classes = [IsAuthenticated]
-=======
     permission_classes  = [IsAuthenticated]
->>>>>>> b66f4496
 
     def post(self, request):
         """
@@ -315,11 +299,7 @@
     Allows service providers to create new subservices for existing services.
     """
     authentication_classes = [TokenAuthentication]
-<<<<<<< HEAD
-    permission_classes = [IsAuthenticated]
-=======
     permission_classes  = [IsAuthenticated]
->>>>>>> b66f4496
 
     def post(self, request, service_id):
         """
@@ -388,11 +368,7 @@
     Allows service providers to update their services.
     """
     authentication_classes = [TokenAuthentication]
-<<<<<<< HEAD
-    permission_classes = [IsAuthenticated]
-=======
     permission_classes  = [IsAuthenticated]
->>>>>>> b66f4496
 
     def post(self, request, service_id):
         """
@@ -444,11 +420,7 @@
     Allows service providers to update their subservices.
     """
     authentication_classes = [TokenAuthentication]
-<<<<<<< HEAD
-    permission_classes = [IsAuthenticated]
-=======
     permission_classes  = [IsAuthenticated]
->>>>>>> b66f4496
 
     def post(self, request, subservice_id):
         """
@@ -503,35 +475,32 @@
     permission_classes = [IsAuthenticated]
     
     def get(self, request, *args, **kwargs):
-<<<<<<< HEAD
-        """
-        Get all bookings for a service provider.
-        """
-        try:
-            service_provider = get_user_from_token(request)
-            bookings = Booking.objects.filter(service_provider=service_provider)
-            serializer = BookingSerializer(bookings, many=True)
-            
-            logger.info(f"Retrieved {len(bookings)} bookings for service provider: {service_provider.email}")
-            return Response({'bookings': serializer.data})
-            
-        except Exception as e:
-            logger.error(f"Error retrieving bookings: {str(e)}")
-            return Response(
-                {"message": f"An error occurred: {str(e)}"}, 
-                status=status.HTTP_500_INTERNAL_SERVER_ERROR
-            )
-
-
-@method_decorator(csrf_exempt, name='dispatch')
-=======
         service_provider = get_user_from_token(request)  # Assuming the authenticated user is a service provider
         bookings = Booking.objects.filter(service_provider=service_provider)
         serializer = BookingSerializer(bookings, many=True)
         return Response({'bookings': serializer.data})
     
 
->>>>>>> b66f4496
+        """
+        Get all bookings for a service provider.
+        """
+        try:
+            service_provider = get_user_from_token(request)
+            bookings = Booking.objects.filter(service_provider=service_provider)
+            serializer = BookingSerializer(bookings, many=True)
+            
+            logger.info(f"Retrieved {len(bookings)} bookings for service provider: {service_provider.email}")
+            return Response({'bookings': serializer.data})
+            
+        except Exception as e:
+            logger.error(f"Error retrieving bookings: {str(e)}")
+            return Response(
+                {"message": f"An error occurred: {str(e)}"}, 
+                status=status.HTTP_500_INTERNAL_SERVER_ERROR
+            )
+
+
+@method_decorator(csrf_exempt, name='dispatch')
 class ServiceProviderBidsView(APIView):
     """
     Get service requests and bids for a service provider.
@@ -668,7 +637,7 @@
             )
 
 
-@method_decorator(csrf_exempt, name='dispatch')
+
 class CancelBookingView(APIView):
     """
     Cancel a booking.
@@ -714,18 +683,13 @@
             )
 
 
-<<<<<<< HEAD
-@method_decorator(csrf_exempt, name='dispatch')
+
 class CompleteBookingView(APIView):
     """
     Complete a booking.
     
     Allows service providers to mark bookings as completed.
     """
-=======
-
-class CancelBookingView(APIView):
->>>>>>> b66f4496
     authentication_classes = [TokenAuthentication]
     permission_classes = [IsAuthenticated]
     
@@ -745,7 +709,6 @@
             booking.provider_status = 'Completed'
             booking.save()
 
-<<<<<<< HEAD
             Notification.objects.create(
                 user=service_provider,
                 title="Booking Completed",
@@ -763,28 +726,4 @@
             return Response(
                 {"message": f"An error occurred: {str(e)}"}, 
                 status=status.HTTP_500_INTERNAL_SERVER_ERROR
-            )
-=======
-
-class CompleteBookingView(APIView):
-    authentication_classes = [TokenAuthentication]
-    permission_classes = [IsAuthenticated]
-    
-    def post(self, request, booking_id, *args, **kwargs):
-        service_provider = get_user_from_token(request)
-        try:
-            booking = Booking.objects.get(id=int(booking_id), service_provider=service_provider)
-        except Booking.DoesNotExist:
-            raise NotFound("Booking not found")
-        
-        booking.provider_status = 'Completed'
-        booking.save()
-
-        Notification.objects.create(
-        user=service_provider,
-        title="Booking Completed",
-        message=f"You have completed booking: {booking.service_request.title}"
-    )
-        
-        return Response({"message": "Booking completed successfully"}, status=status.HTTP_200_OK)
->>>>>>> b66f4496
+            )